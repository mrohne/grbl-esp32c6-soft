# GRBL SIM 

## What can you do with Grbl Sim? 

 - Simply check out how Grbl works without needing a microcontroller.
 - Visualize a g-code program by having the simulator parse and execute to a GUI. Fluctuations in feed rates by the acceleration planner can be viewed as well.
 - A powerful debugging tool for development.
 - The microcontroller peripherals are emulated using structs and functions. These could be written to do whatever you need. For example, output simulated step pulses over time and examine its performance.
 
 ## How do you compile Grbl Sim?

Clone this repositoriy 

```
$ git clone --recurse-submodules <url> 
```  

Create a build directory

```
<<<<<<< HEAD
$ cd grblHAL-sim
=======
$ cd Simulator
>>>>>>> 839f79df
$ mkdir build 
```

Run cmake and create the binaries
```
$ cd build
$ cmake ..
$ make
```

<<<<<<< HEAD

=======
>>>>>>> 839f79df
 ## Debugging on LINUX
 On Linux, hook it to a fake serial port (/dev/ttyGRBL) and use it to test your Grbl interface software:

 ``` 
 socat PTY,raw,link=/dev/ttyGRBL,echo=0,group-late=dialout,mode=660 "EXEC:'./grblHAL_sim -n -s step.out -b block.out',pty,raw,echo=0" 
 ```

 After this command, the simulator is running and has a serial connection to ```/dev/ttyGRBL```. 

 With [Minicom](https://wiki.emacinc.com/wiki/Getting_Started_With_Minicom) you can read and write to the serial connection. Let's take a closer look.

First start minicom with 
```
$ minicom -s
```
in your terminal. Then you will see a configuration window and select the serial port setup.

 ![Minicom Menu](doc/readme/images/minicom_menu.png)

In the setup press the A key and change the serial device to GRBL.

 ![Minicom Serial](doc/readme/images/minicom_serial.png)

 Now exit the setup and configuration and you will see the connection to our grbl simulator. Press ```$ + Return``` for your first help command.

 ![Minicom Connected](doc/readme/images/minicom_connected.png)


### Realtime modifications:

  Now simulates microcontroller peripherals in separate thread.  Runs in *aproximate* realtime.  Emphasis on  * **Approximate** *.  Work is underway to speed it up.




## Validator

Run 
```
$ grblHAL_validator GCODE_FILE
``` 
to validate that grbl will parse your GCODE with no errors.

## Raw telnet connection
**NEW** 

Use the `-p <port>` command line argument to start a raw telnet server for communication instead of using serial simulation via stdin/stdout. This frees up stdin for input to trigger hardware events such as feed hold, cycle start or setting/clearing limit switches. 

## Maintainers
- Created by Jens Geisler, Adam Shelly

- Modified by Terje Io for grblHAL. Original implementation for Grbl can be found [here](https://github.com/grbl/grbl-sim).

This repository contains an experimental Grbl simulator that compiles the main Grbl source code into a wrapped executable for use on a computer. No microcontroller required. When the executable is run, the user should be able to interact with the Grbl simulator as if connected to a microcontroller board with Grbl.

*WARNING: Grbl Sim is under heavy development.* So many things may not work, or respond in ways unexpected. At the moment, this code is a proof-of-concept.<|MERGE_RESOLUTION|>--- conflicted
+++ resolved
@@ -18,11 +18,7 @@
 Create a build directory
 
 ```
-<<<<<<< HEAD
-$ cd grblHAL-sim
-=======
 $ cd Simulator
->>>>>>> 839f79df
 $ mkdir build 
 ```
 
@@ -33,10 +29,6 @@
 $ make
 ```
 
-<<<<<<< HEAD
-
-=======
->>>>>>> 839f79df
  ## Debugging on LINUX
  On Linux, hook it to a fake serial port (/dev/ttyGRBL) and use it to test your Grbl interface software:
 
